--- conflicted
+++ resolved
@@ -72,15 +72,9 @@
         - list, of Path objects from DUNEDN_SEARCH_PATH
     """
     # get directories from colon separated list
-<<<<<<< HEAD
-    search_path = os.environ.get("DUNEDN_SEARCH_PATH").split(":")
-
-=======
     env_var = os.environ.get("DUNEDN_SEARCH_PATH")
     search_path = [] if env_var is None else env_var.split(":")
 
-    
->>>>>>> 2ecceb94
     # prepend current directory
     search_path.insert(0, ".")
 
