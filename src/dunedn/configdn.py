--- conflicted
+++ resolved
@@ -72,15 +72,10 @@
         - list, of Path objects from DUNEDN_SEARCH_PATH
     """
     # get directories from colon separated list
-<<<<<<< HEAD
     env_var = os.environ.get("DUNEDN_SEARCH_PATH")
     search_path = [] if env_var is None else env_var.split(":")
 
     
-=======
-    search_path = os.environ.get("DUNEDN_SEARCH_PATH").split(":")
-
->>>>>>> be4da77d
     # prepend current directory
     search_path.insert(0, ".")
 
