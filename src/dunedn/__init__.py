"""ProtoDUNE raw data denoising with DL"""
# Put here functions or variables to be exposed
# that way the log system is imported from the very beginning
from dunedn.configdn import PACKAGE

<<<<<<< HEAD
__version__ = "1.0.1"

# TODO: logging system
=======
__version__ = "1.0.0"
>>>>>>> be4da77d
<|MERGE_RESOLUTION|>--- conflicted
+++ resolved
@@ -3,10 +3,4 @@
 # that way the log system is imported from the very beginning
 from dunedn.configdn import PACKAGE
 
-<<<<<<< HEAD
-__version__ = "1.0.1"
-
-# TODO: logging system
-=======
-__version__ = "1.0.0"
->>>>>>> be4da77d
+__version__ = "1.0.1"